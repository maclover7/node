--- conflicted
+++ resolved
@@ -3444,13 +3444,8 @@
         ExternalReference(RuntimeFunction(), masm->isolate());
     __ TailCallExternalReference(runtime_function, 1, 1);
   } else {
-<<<<<<< HEAD
-    ASSERT(CpuFeatures::IsSupported(VFP2));
-    CpuFeatures::Scope scope(VFP2);
-=======
     ASSERT(CpuFeatures::IsSupported(VFP3));
     CpuFeatures::Scope scope(VFP3);
->>>>>>> 76a6c4bf
 
     Label no_update;
     Label skip_cache;
